--- conflicted
+++ resolved
@@ -19,13 +19,8 @@
 #endif
 
 #define JSONV_VERSION_MAJOR 1
-<<<<<<< HEAD
-#define JSONV_VERSION_MINOR 2
-#define JSONV_VERSION_PATCH 1
-=======
 #define JSONV_VERSION_MINOR 3
 #define JSONV_VERSION_PATCH 0
->>>>>>> 0ff5391c
 
 /** \def JSONV_DEBUG
  *  \brief Was JSON Voorhees compiled in debug mode?
