/** \file jsonv/serialization.hpp
 *  Conversion between C++ types and JSON values.
 *  
 *  Copyright (c) 2015 by Travis Gockel. All rights reserved.
 *
 *  This program is free software: you can redistribute it and/or modify it under the terms of the Apache License
 *  as published by the Apache Software Foundation, either version 2 of the License, or (at your option) any later
 *  version.
 *
 *  \author Travis Gockel (travis@gockelhut.com)
**/
#ifndef __JSONV_SERIALIZATION_HPP_INCLUDED__
#define __JSONV_SERIALIZATION_HPP_INCLUDED__

#include <jsonv/config.hpp>
#include <jsonv/detail/nested_exception.hpp>
#include <jsonv/detail/scope_exit.hpp>
#include <jsonv/path.hpp>
#include <jsonv/value.hpp>

#include <memory>
#include <new>
#include <typeinfo>
#include <typeindex>
#include <type_traits>
#include <utility>
#include <vector>

namespace jsonv
{

/** \addtogroup Serialization
 *  \{
 *  Serialization components are responsible for conversion between a C++ type and a JSON \c value.
**/

class extractor;
class value;
class extraction_context;
class serialization_context;

/** Represents a version used to extract and encode JSON objects from C++ classes. This is useful for API versioning: if
 *  you need certain fields to be serialized only after a certain version or only before a different one.
**/
struct JSONV_PUBLIC version
{
public:
    using version_element = std::uint32_t;
    
public:
<<<<<<< HEAD
    constexpr version(version_element major = 0, version_element minor = 0) :
=======
    /** Initialize an instance with the given \a major and \a minor version info. **/
    explicit constexpr version(version_element major = 0, version_element minor = 0) :
>>>>>>> 4b60566a
            major{major},
            minor{minor}
    { }
    
<<<<<<< HEAD
    constexpr bool operator==(const version& other) const
    {
        return major == other.major
            && minor == other.minor;
    }
    
    constexpr bool operator!=(const version& other) const
    {
        return major != other.major
            || minor != other.minor;
=======
    /** Check if this version is an "empty" value -- meaning \c major and \c minor are both \c 0. **/
    constexpr bool empty() const
    {
        return major == 0 && minor == 0;
    }
    
    /** Convert this instance into a \c uint64_t. The \c major version will be in the higher-order bits, while \c minor
     *  will be in the lower-order bits.
    **/
    explicit constexpr operator std::uint64_t() const
    {
        return static_cast<std::uint64_t>(major) << 32
             | static_cast<std::uint64_t>(minor) <<  0;
    }
    
    /** Test for equality with \a other. **/
    constexpr bool operator==(const version& other) const
    {
        return static_cast<std::uint64_t>(*this) == static_cast<std::uint64_t>(other);
    }
    
    /** Test for inequality with \a other. **/
    constexpr bool operator!=(const version& other) const
    {
        return static_cast<std::uint64_t>(*this) != static_cast<std::uint64_t>(other);
>>>>>>> 4b60566a
    }
    
    /** Check that this version is less than \a other. The comparison is done lexicographically. **/
    constexpr bool operator<(const version& other) const
    {
        return static_cast<std::uint64_t>(*this) < static_cast<std::uint64_t>(other);
    }
    
    /** Check that this version is less than or equal to \a other. The comparison is done lexicographically. **/
    constexpr bool operator<=(const version& other) const
    {
        return static_cast<std::uint64_t>(*this) <= static_cast<std::uint64_t>(other);
    }
    
    /** Check that this version is greater than \a other. The comparison is done lexicographically. **/
    constexpr bool operator>(const version& other) const
    {
        return static_cast<std::uint64_t>(*this) > static_cast<std::uint64_t>(other);
    }
    
    /** Check that this version is greater than or equal to \a other. The comparison is done lexicographically. **/
    constexpr bool operator>=(const version& other) const
    {
        return static_cast<std::uint64_t>(*this) >= static_cast<std::uint64_t>(other);
    }
    
    constexpr bool operator<=(const version& other) const
    {
        return !(other < *this);
    }
    
    constexpr bool operator>(const version& other) const
    {
        return other < *this;
    }
    
    constexpr bool operator>=(const version& other) const
    {
        return !(*this < other);
    }
    
public:
    version_element major;
    version_element minor;
};

/** Exception thrown if there is any problem running \c extract. Typically, there is a nested exception attached with
 *  more details as to what the underlying error is (a human-readable description is usually in the \c what string).
**/
class JSONV_PUBLIC extraction_error :
        public std::runtime_error,
        public nested_exception
{
public:
    /** Create a new \c extraction_error from the given \a context and \a message. **/
    explicit extraction_error(const extraction_context& context, const std::string& message);
    
    virtual ~extraction_error() noexcept;
    
    /** Get the path this extraction error came from. **/
    const jsonv::path& path() const;
    
private:
    jsonv::path _path;
};

/** Thrown when \c formats::extract does not have an \c extractor for the provided type. **/
class JSONV_PUBLIC no_extractor :
        public std::runtime_error
{
public:
    /** Create a new exception. **/
    explicit no_extractor(const std::type_info& type);
    
    virtual ~no_extractor() noexcept;
    
    /** The name of the type. **/
    const char* type_name() const;
    
    /** Get an ID for the type of \c extractor that \c formats::extract could not locate. **/
    std::type_index type_index() const;
    
private:
    std::type_index _type_index;
};

/** Thrown when \c formats::encode does not have a \c serializer for the provided type. **/
class JSONV_PUBLIC no_serializer :
        public std::runtime_error
{
public:
    /** Create a new exception. **/
    explicit no_serializer(const std::type_info& type);
    
    virtual ~no_serializer() noexcept;
    
    /** The name of the type. **/
    const char* type_name() const;
    
    /** Get an ID for the type of \c serializer that \c formats::encode could not locate. **/
    std::type_index type_index() const;
    
private:
    std::type_index _type_index;
};

/** An \c extractor holds the method for converting a \c value into an arbitrary C++ type. **/
class JSONV_PUBLIC extractor
{
public:
    virtual ~extractor() noexcept;
    
    /** Get the run-time type this \c extractor knows how to extract. Once this \c extractor is registered with a
     *  \c formats, it is not allowed to change.
    **/
    virtual const std::type_info& get_type() const = 0;
    
    /** Extract a the type \a from a \c value \a into a region of memory.
     *  
     *  \param context Extra information to help you decode sub-objects, such as looking up other \c formats. It also
     *                 tracks your \c path in the decoding heirarchy, so any exceptions thrown will have \c path
     *                 information in the error message.
     *  \param from The JSON \c value to extract something from.
     *  \param into The region of memory to create the extracted object in. There will always be enough room to create
     *              your object and the alignment of the pointer should be correct (assuming a working \c alignof
     *              implementation).
    **/
    virtual void extract(const extraction_context& context,
                         const value&              from,
                         void*                     into
                        ) const = 0;
};

/** A \c serializer holds the method for converting an arbitrary C++ type into a \c value. **/
class JSONV_PUBLIC serializer
{
public:
    virtual ~serializer() noexcept;
    
    /** Get the run-time type this \c serialize knows how to encode. Once this \c serializer is registered with a
     *  \c formats, it is not allowed to change.
    **/
    virtual const std::type_info& get_type() const = 0;
    
    /** Create a \c value \a from the value in the given region of memory.
     *  
     *  \param context Extra information to help you encode sub-objects for your type, such as the ability to find other
     *                 \c formats. It also tracks the progression of types in the encoding heirarchy, so any exceptions
     *                 thrown will have \c type information in the error message.
     *  \param from The region of memory that represents the C++ value to encode. The pointer comes as the result of a
     *              <tt>static_cast&lt;void*&gt;</tt>, so performing a \c static_cast back to your type is okay.
    **/
    virtual value encode(const serialization_context& context,
                         const void*                  from
                        ) const = 0;
};

/** An \c adapter is both an \c extractor and a \c serializer. It is made with the idea that for \e most types, you want
 *  to both encode and decode JSON.
**/
class JSONV_PUBLIC adapter :
        public extractor,
        public serializer
{
public:
    virtual ~adapter() noexcept;
};

/** Simply put, this class is a collection of \c extractor and \c serializer instances.
 *  
 *  Ultimately, \c formats form a directed graph of possible types to load. This allows you to compose formats including
 *  your application with any number of 3rd party libraries an base formats. Imagine an application that has both a user
 *  facing API and an object storage system, both of which speak JSON. When loading from the database, you would like
 *  strict type enforcement -- check that when you say <tt>extract&lt;int&gt;(val)</tt>, that \c val actually has
 *  \c kind::integer. When getting values from the API, you happily convert \c kind::string with the value \c "51" into
 *  the integer \c 51. You really don't want to have to write two versions of decoders for all of your objects: one
 *  which uses the standard checked \c value::as_integer and one that uses \c coerce_integer -- you want the same object
 *  model.
 *  
 *  \dot
 *  digraph formats {
 *    defaults  [label="formats::defaults"]
 *    coerce    [label="formats::coerce"]
 *    lib       [label="some_3rd_party"]
 *    my_app    [label="my_app_formats"]
 *    db        [label="my_app_database_loader"]
 *    api       [label="my_app_api_loader"]
 *    
 *    my_app -> lib
 *    db ->  defaults
 *    db ->  my_app
 *    api -> coerce
 *    api -> my_app
 *  }
 *  \enddot
 *  
 *  To do this, you would create your object model (called \c my_app_formats in the chart) with the object models for
 *  your application-specific types. This can use any number of 3rd party libraries to get the job done. To make a
 *  functional \c formats, you would \c compose different \c formats instances into a single one. From there, 
 *  
 *  \code
 *  jsonv::formats get_api_formats()
 *  {
 *      static jsonv::formats instance = jsonv::formats::compose({ jsonv::formats::coerce(), get_app_formats() });
 *      return instance;
 *  }
 *  
 *  jsonv::formats get_db_formats()
 *  {
 *      static jsonv::formats instance = jsonv::formats::compose({ jsonv::formats::defaults(), get_app_formats() });
 *      return instance;
 *  }
 *  
 *  MyType extract_thing(const jsonv::value& from, bool from_db)
 *  {
 *      return jsonv::extract<MyType>(from, from_db ? get_db_formats() : get_api_formats());
 *  }
 *  \endcode
**/
class JSONV_PUBLIC formats
{
public:
    using list = std::vector<formats>;
    
public:
    /** Get the default \c formats instance. This uses \e strict type-checking and behaves by the same rules as the
     *  \c value \c as_ member functions (\c as_integer, \c as_string, etc).
     *  
     *  \note
     *  This function actually returns a \e copy of the default \c formats, so modifications do not affect the actual
     *  instance.
    **/
    static formats defaults();
    
    /** Get the global \c formats instance. By default, this is the same as \c defaults, but you can override it with
     *  \c set_global. The \c extract function uses this \c formats instance if none is provided, so this is convenient
     *  if your application only has one type of \c formats to use.
     *  
     *  \note
     *  This function actually returns a \e copy of the global \c formats, so modifications do not affect the actual
     *  instance. If you wish to alter the global formats, use \c set_global.
    **/
    static formats global();
    
    /** Set the \c global \c formats instance. **/
    static void set_global(formats);
    
    /** Reset the \c global \c formats instance to \c defaults. **/
    static void reset_global();
    
    /** Get the coercing \c formats instance. This uses \e loose type-checking and behaves by the same rules as the
     *  \c coerce_ functions in \c coerce.hpp.
     *  
     *  \note
     *  This function actually returns a \e copy of the default \c formats, so modifications do not affect the actual
     *  instance.
    **/
    static formats coerce();
    
    /** Create a new, empty \c formats instance. By default, this does not know how to extract anything -- not even the
     *  basic types like \c int64_t or \c std::string.
    **/
    formats();
    
    ~formats() noexcept;
    
    /** Create a new (empty) \c formats using the \a bases as backing \c formats. This forms a directed graph of
     *  \c formats objects. When searching for an \c extractor or \c serializer, the \c formats is searched, then each
     *  base is searched depth-first left-to-right.
     *  
     *  \param bases Is the list of \c formats objects to use as bases for the newly-created \c formats. Order matters
     *               -- the \a bases are searched left-to-right, so \c formats that are farther left take precedence
     *               over those more to the right.
     *  
     *  \note
     *  It is impossible to form an endless loop of \c formats objects, since the base of all \c formats are eventually
     *  empty. If there is an existing set of nodes \f$ k \f$ and each new \c format created with \c compose is in
     *  \f$ k+1 \f$, there is no way to create a link from \f$ k \f$ into \f$ k+1 \f$ and so there is no way to create a
     *  circuit.
    **/
    static formats compose(const list& bases);
    
    /** Extract the provided \a type \a from a \c value \a into an area of memory. The \a context is passed to the
     *  \c extractor which performs the conversion. In general, this should not be used directly as it is quite painful
     *  to do so -- prefer \c extraction_context::extract or the free function \c jsonv::extract.
     *  
     *  \throws no_extractor if an \c extractor for \a type could not be found.
    **/
    void extract(const std::type_info&     type,
                 const value&              from,
                 void*                     into,
                 const extraction_context& context
                ) const;
    
    /** Encode the provided value \a from into a JSON \c value. The \a context is passed to the \c serializer which
     *  performs the conversion. In general, this should not be used directly as it is painful to do so -- prefer
     *  \c serialization_context::encode or the free function \c jsonv::to_json.
     *  
     *  \throws no_serializer if a \c serializer for \a type could not be found.
    **/
    value encode(const std::type_info&        type,
                 const void*                  from,
                 const serialization_context& context
                ) const;
    
    /** Register an \c extractor that lives in some unmanaged space.
     *  
     *  \throws std::invalid_argument if this \c formats instance already has an \c extractor that serves the provided
     *                                \c extractor::get_type.
    **/
    void register_extractor(const extractor*);
    
    /** Register an \c extractor with shared ownership between this \c formats instance and anything else.
     *  
     *  \throws std::invalid_argument if this \c formats instance already has an \c extractor that serves the provided
     *                                \c extractor::get_type.
    **/
    void register_extractor(std::shared_ptr<const extractor>);
    
    /** Register a \c serializer that lives in some managed space.
     *  
     *  \throws std::invalid_argument if this \c formats instance already has a \c serializer that serves the provided
     *                                \c serializer::get_type.
    **/
    void register_serializer(const serializer*);
    
    /** Register a \c serializer with shared ownership between this \c formats instance and anything else.
     *  
     *  \throws std::invalid_argument if this \c formats instance already has a \c serializer that serves the provided
     *                                \c serializer::get_type.
    **/
    void register_serializer(std::shared_ptr<const serializer>);
    
    /** Register an \c adapter that lives in some unmanaged space.
     *  
     *  \throws std::invalid_argument if this \c formats instance already has either an \c extractor or \c serializer
     *                                that serves the provided \c adapter::get_type.
    **/
    void register_adapter(const adapter*);
    
    /** Register an \c adapter with shared ownership between this \c formats instance and anything else.
     *  
     *  \throws std::invalid_argument if this \c formats instance already has either an \c extractor or \c serializer
     *                                that serves the provided \c adapter::get_type.
    **/
    void register_adapter(std::shared_ptr<const adapter>);
    
    /** Test for equality between this instance and \a other. If two \c formats are equal, they are the \e exact same
     *  node in the graph. Even if one \c formats has the exact same types for the exact same <tt>extractor</tt>s.
    **/
    bool operator==(const formats& other) const;
    
    /** Test for inequality between this instance and \a other. The opposite of \c operator==. **/
    bool operator!=(const formats& other) const;
    
private:
    struct data;
    
private:
    explicit formats(std::vector<std::shared_ptr<const data>> bases);
    
private:
    std::shared_ptr<data> _data;
};

/** Provides extra information to routines used for extraction. **/
class JSONV_PUBLIC context_base
{
public:
    /** Create a new instance using the default \c formats (\c formats::global). **/
    context_base();
    
    /** Create a new instance using the given \a fmt, \a ver and \a p. **/
    explicit context_base(jsonv::formats        fmt,
                          const jsonv::version& ver      = jsonv::version(1),
                          const void*           userdata = nullptr
                         );
    
    virtual ~context_base() noexcept = 0;
    
    /** Get the \c formats object backing extraction and encoding. **/
    const jsonv::formats& formats() const
    {
        return _formats;
    }
    
    /** Get the version this \c extraction_context was created with. **/
    const jsonv::version version() const
    {
        return _version;
    }
    
    /** Get a pointer to arbitrary user data. **/
    const void* user_data() const
    {
        return _user_data;
    }
    
private:
    jsonv::formats _formats;
    jsonv::version _version;
    const void*    _user_data;
};

class JSONV_PUBLIC extraction_context :
        public context_base
{
public:
    /** Create a new instance using the default \c formats (\c formats::global). **/
    extraction_context();
    
    /** Create a new instance using the given \a fmt, \a ver and \a p. **/
    explicit extraction_context(jsonv::formats        fmt,
                                const jsonv::version& ver      = jsonv::version(1),
                                jsonv::path           p        = jsonv::path(),
                                const void*           userdata = nullptr
                               );
    
    virtual ~extraction_context() noexcept;
    
    /** Get the current \c path this \c extraction_context is extracting for. This is useful when debugging and
     *  generating error messages.
    **/
    const jsonv::path& path() const
    {
        return _path;
    }
    
    /** Attempt to extract a \c T from \a from using the \c formats associated with this context.
     *  
     *  \tparam T is the type to extract from \a from. It must be movable.
     *  
     *  \throws extraction_error if anything goes wrong when attempting to extract a value.
    **/
    template <typename T>
    T extract(const value& from) const
    {
        try
        {
            typename std::aligned_storage<sizeof(T), alignof(T)>::type place[sizeof(T)];
            T* ptr = reinterpret_cast<T*>(place);
            formats().extract(typeid(T), from, static_cast<void*>(ptr), *this);
            auto destroy = detail::on_scope_exit([ptr] { ptr->~T(); });
            return std::move(*ptr);
        }
        catch (const extraction_error&)
        {
            throw;
        }
        catch (const std::exception& ex)
        {
            throw extraction_error(*this, ex.what());
        }
        catch (...)
        {
            throw extraction_error(*this, "");
        }
    }
    
    /** Attempt to extract a \c T from <tt>from.at_path(subpath)</tt> using the \c formats associated with this context.
     *  
     *  \tparam T is the type to extract from \a from. It must be movable.
     *  
     *  \throws extraction_error if anything goes wrong when attempting to extract a value.
    **/
    template <typename T>
    T extract_sub(const value& from, jsonv::path subpath) const
    {
        extraction_context sub(*this);
        sub._path += subpath;
        try
        {
            return sub.extract<T>(from.at_path(subpath));
        }
        catch (const extraction_error&)
        {
            throw;
        }
        catch (const std::exception& ex)
        {
            throw extraction_error(sub, ex.what());
        }
        catch (...)
        {
            throw extraction_error(sub, "");
        }
    }
    
    /** Attempt to extract a \c T from <tt>from.at_path({elem})</tt> using the \c formats associated with this context.
     *  
     *  \tparam T is the type to extract from \a from. It must be movable.
     *  
     *  \throws extraction_error if anything goes wrong when attempting to extract a value.
    **/
    template <typename T>
    T extract_sub(const value& from, path_element elem) const
    {
        return extract_sub<T>(from, jsonv::path({ elem }));
    }
    
private:
    jsonv::path _path;
};

/** Extract a C++ value from \a from using the provided \a fmts. **/
template <typename T>
T extract(const value& from, const formats& fmts)
{
    extraction_context context(fmts);
    return context.extract<T>(from);
}

/** Extract a C++ value from \a from using \c jsonv::formats::global(). **/
template <typename T>
T extract(const value& from)
{
    extraction_context context;
    return context.extract<T>(from);
}

class JSONV_PUBLIC serialization_context :
        public context_base
{
public:
    /** Create a new instance using the default \c formats (\c formats::global). **/
    serialization_context();
    
    /** Create a new instance using the given \a fmt and \a ver. **/
    explicit serialization_context(jsonv::formats        fmt,
                                   const jsonv::version& ver      = jsonv::version(),
                                   const void*           userdata = nullptr
                                  );
    
    virtual ~serialization_context() noexcept;
    
    template <typename T>
    value encode(const T& from) const
    {
        return formats().encode(typeid(T), static_cast<const void*>(&from), *this);
    }
};

/** Encode a JSON \c value from \a from using the provided \a fmts. **/
template <typename T>
value to_json(const T& from, const formats& fmts)
{
    serialization_context context(fmts);
    return context.encode(from);
}

/** Encode a JSON \c value from \a from using \c jsonv::formats::global(). **/
template <typename T>
value to_json(const T& from)
{
    serialization_context context;
    return context.encode(from);
}

/** \} **/

}

#endif/*__JSONV_SERIALIZATION_HPP_INCLUDED__*/<|MERGE_RESOLUTION|>--- conflicted
+++ resolved
@@ -48,28 +48,12 @@
     using version_element = std::uint32_t;
     
 public:
-<<<<<<< HEAD
+    /** Initialize an instance with the given \a major and \a minor version info. **/
     constexpr version(version_element major = 0, version_element minor = 0) :
-=======
-    /** Initialize an instance with the given \a major and \a minor version info. **/
-    explicit constexpr version(version_element major = 0, version_element minor = 0) :
->>>>>>> 4b60566a
             major{major},
             minor{minor}
     { }
-    
-<<<<<<< HEAD
-    constexpr bool operator==(const version& other) const
-    {
-        return major == other.major
-            && minor == other.minor;
-    }
-    
-    constexpr bool operator!=(const version& other) const
-    {
-        return major != other.major
-            || minor != other.minor;
-=======
+
     /** Check if this version is an "empty" value -- meaning \c major and \c minor are both \c 0. **/
     constexpr bool empty() const
     {
@@ -95,7 +79,6 @@
     constexpr bool operator!=(const version& other) const
     {
         return static_cast<std::uint64_t>(*this) != static_cast<std::uint64_t>(other);
->>>>>>> 4b60566a
     }
     
     /** Check that this version is less than \a other. The comparison is done lexicographically. **/
@@ -121,22 +104,7 @@
     {
         return static_cast<std::uint64_t>(*this) >= static_cast<std::uint64_t>(other);
     }
-    
-    constexpr bool operator<=(const version& other) const
-    {
-        return !(other < *this);
-    }
-    
-    constexpr bool operator>(const version& other) const
-    {
-        return other < *this;
-    }
-    
-    constexpr bool operator>=(const version& other) const
-    {
-        return !(*this < other);
-    }
-    
+        
 public:
     version_element major;
     version_element minor;
@@ -509,7 +477,7 @@
     
     /** Create a new instance using the given \a fmt, \a ver and \a p. **/
     explicit extraction_context(jsonv::formats        fmt,
-                                const jsonv::version& ver      = jsonv::version(1),
+                                const jsonv::version& ver      = jsonv::version(),
                                 jsonv::path           p        = jsonv::path(),
                                 const void*           userdata = nullptr
                                );
